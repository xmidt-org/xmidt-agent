--- conflicted
+++ resolved
@@ -6,13 +6,9 @@
 	"errors"
 	"fmt"
 
-<<<<<<< HEAD
-	"github.com/xmidt-org/wrp-go/v3"
+	"github.com/xmidt-org/wrp-go/v5"
 	"github.com/xmidt-org/xmidt-agent/internal/cloud"
 	"github.com/xmidt-org/xmidt-agent/internal/event"
-=======
-	"github.com/xmidt-org/wrp-go/v5"
->>>>>>> 0af2b7ff
 	"github.com/xmidt-org/xmidt-agent/internal/loglevel"
 	"github.com/xmidt-org/xmidt-agent/internal/pubsub"
 	"github.com/xmidt-org/xmidt-agent/internal/websocket"
@@ -80,46 +76,6 @@
 		}}, nil
 }
 
-// type quicAdapterIn struct {
-// 	fx.In
-
-// 	QuicClient *quic.QuicClient
-// 	Logger     *zap.Logger
-
-// 	// wrphandlers
-// 	AuthHandler *auth.Handler
-// }
-
-// type quicAdapterOut struct {
-// 	fx.Out
-
-// 	Cancels []func() `group:"cancels,flatten"`
-// }
-
-// func provideQuicEventorToHandlerAdapter(in quicAdapterIn) (quicAdapterOut, error) {
-// 	lh, err := loghandler.New(in.AuthHandler,
-// 		in.Logger.With(
-// 			zap.String("stage", "ingress"),
-// 			zap.String("handler", "quic")))
-
-// 	if err != nil {
-// 		return quicAdapterOut{}, err
-// 	}
-
-// 	if in.QuicClient == nil {
-// 		return quicAdapterOut{}, err
-// 	}
-
-// 	return quicAdapterOut{
-// 		Cancels: []func(){
-// 			in.QuicClient.AddMessageListener(
-// 				event.MsgListenerFunc(func(m wrp.Message) {
-// 					fmt.Println("REMOVE in quicAdapter message listener")
-// 					_ = lh.HandleWrp(m)
-// 				})),
-// 		}}, nil
-// }
-
 type qosIn struct {
 	fx.In
 
