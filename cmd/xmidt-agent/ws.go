// SPDX-FileCopyrightText: 2023 Comcast Cable Communications Management, LLC
// SPDX-License-Identifier: Apache-2.0

package main

import (
	"context"
	"errors"
	"net/url"
	"time"

	"github.com/xmidt-org/wrp-go/v3"
	"github.com/xmidt-org/xmidt-agent/internal/credentials"
	"github.com/xmidt-org/xmidt-agent/internal/jwtxt"
	"github.com/xmidt-org/xmidt-agent/internal/metadata"
	"github.com/xmidt-org/xmidt-agent/internal/websocket"
	"github.com/xmidt-org/xmidt-agent/internal/websocket/event"
	"github.com/xmidt-org/xmidt-agent/internal/wrpkit"
	"go.uber.org/fx"
	"go.uber.org/zap"
)

var (
	ErrWebsocketConfig = errors.New("websocket configuration error")
)

type wsIn struct {
	fx.In
<<<<<<< HEAD
	Identity  Identity
	Logger    *zap.Logger
	CLI       *CLI
	JWTXT     *jwtxt.Instructions
	Cred      *credentials.Credentials
	Metadata  *metadata.MetadataProvider
	Websocket Websocket
=======
	// Note, DeviceID is pulled from the Identity configuration
	Identity      Identity
	Logger        *zap.Logger
	CLI           *CLI
	JWTXT         *jwtxt.Instructions
	Cred          *credentials.Credentials
	Metadata      *metadata.MetadataProvider
	InterfaceUsed *metadata.InterfaceUsedProvider
	Websocket     Websocket
>>>>>>> 42ebea8e
}

type wsOut struct {
	fx.Out
	WSHandler wrpkit.Handler
	WS        *websocket.Websocket
	Egress    websocket.Egress

	// cancels
	Cancels []func() `group:"cancels,flatten"`
}

func provideWS(in wsIn) (wsOut, error) {
	if in.Websocket.Disable {
		return wsOut{}, nil
	}

	var fetchURLFunc func(context.Context) (string, error)
	// JWTXT is not required
	// fetchURL() will use in.Websocket.BackUpURL if in.JWTXT is nil
	if in.JWTXT != nil {
		fetchURLFunc = in.JWTXT.Endpoint
	}

	client, err := in.Websocket.HTTPClient.NewClient()
	if err != nil {
		return wsOut{}, err
	}

	var opts []websocket.Option
	// Allow operations where no credentials are desired (in.Cred will be nil).
	if in.Cred != nil {
		opts = append(opts, websocket.CredentialsDecorator(in.Cred.Decorate))
	}

	// Configuration options
	opts = append(opts,
		websocket.DeviceID(in.Identity.DeviceID),
		websocket.FetchURLTimeout(in.Websocket.FetchURLTimeout),
		websocket.FetchURL(
			fetchURL(in.Websocket.URLPath, in.Websocket.BackUpURL,
				fetchURLFunc)),
		websocket.PingInterval(in.Websocket.PingInterval),
		websocket.PingTimeout(in.Websocket.PingTimeout),
		websocket.SendTimeout(in.Websocket.SendTimeout),
		websocket.KeepAliveInterval(in.Websocket.KeepAliveInterval),
		websocket.HTTPClient(client),
		websocket.MaxMessageBytes(in.Websocket.MaxMessageBytes),
		websocket.ConveyDecorator(in.Metadata.Decorate),
		websocket.AdditionalHeaders(in.Websocket.AdditionalHeaders),
		websocket.NowFunc(time.Now),
		websocket.WithIPv6(!in.Websocket.DisableV6),
		websocket.WithIPv4(!in.Websocket.DisableV4),
		websocket.Once(in.Websocket.Once),
		websocket.RetryPolicy(in.Websocket.RetryPolicy),
		websocket.InterfaceUsedProvider(in.InterfaceUsed),
	)

	// Listener options
	var (
		msg, con, discon, heartbeat event.CancelFunc
		cancels                     []func()
	)
	if in.CLI.Dev {
		logger := in.Logger.Named("websocket")
		opts = append(opts,
			websocket.AddMessageListener(
				event.MsgListenerFunc(
					func(m wrp.Message) {
						logger.Info("message listener", zap.Any("msg", m))
					}), &msg),
			websocket.AddConnectListener(
				event.ConnectListenerFunc(
					func(e event.Connect) {
						logger.Info("connect listener", zap.Any("event", e))
					}), &con),
			websocket.AddDisconnectListener(
				event.DisconnectListenerFunc(
					func(e event.Disconnect) {
						logger.Info("disconnect listener", zap.Any("event", e))
					}), &discon),
			websocket.AddHeartbeatListener(
				event.HeartbeatListenerFunc(func(e event.Heartbeat) {
					logger.Info("heartbeat listener", zap.Any("event", e))
				}), &heartbeat),
		)
	}

	ws, err := websocket.New(opts...)
	if err != nil {
		err = errors.Join(ErrWebsocketConfig, err)
	}

	if in.CLI.Dev {
		cancels = append(cancels, msg, con, discon, heartbeat)
	}

	return wsOut{
		WS:      ws,
		Egress:  ws,
		Cancels: cancels,
	}, err
}

func fetchURL(path, backUpURL string, f func(context.Context) (string, error)) func(context.Context) (string, error) {
	return func(ctx context.Context) (string, error) {
		if f == nil {
			return url.JoinPath(backUpURL, path)
		}

		baseURL, err := f(ctx)
		if err != nil {
			if backUpURL != "" {
				return url.JoinPath(backUpURL, path)
			}

			return "", err
		}

		return url.JoinPath(baseURL, path)
	}
}<|MERGE_RESOLUTION|>--- conflicted
+++ resolved
@@ -26,16 +26,6 @@
 
 type wsIn struct {
 	fx.In
-<<<<<<< HEAD
-	Identity  Identity
-	Logger    *zap.Logger
-	CLI       *CLI
-	JWTXT     *jwtxt.Instructions
-	Cred      *credentials.Credentials
-	Metadata  *metadata.MetadataProvider
-	Websocket Websocket
-=======
-	// Note, DeviceID is pulled from the Identity configuration
 	Identity      Identity
 	Logger        *zap.Logger
 	CLI           *CLI
@@ -44,7 +34,6 @@
 	Metadata      *metadata.MetadataProvider
 	InterfaceUsed *metadata.InterfaceUsedProvider
 	Websocket     Websocket
->>>>>>> 42ebea8e
 }
 
 type wsOut struct {
