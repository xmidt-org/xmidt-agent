--- conflicted
+++ resolved
@@ -14,6 +14,7 @@
 	"github.com/xmidt-org/xmidt-agent/internal/jwtxt"
 	"github.com/xmidt-org/xmidt-agent/internal/websocket"
 	"github.com/xmidt-org/xmidt-agent/internal/websocket/event"
+	"github.com/xmidt-org/xmidt-agent/internal/wrpkit"
 	"go.uber.org/fx"
 	"go.uber.org/zap"
 )
@@ -35,7 +36,6 @@
 
 type wsOut struct {
 	fx.Out
-<<<<<<< HEAD
 	WSHandler wrpkit.Handler
 	WS        *websocket.Websocket
 	Egress    websocket.Egress
@@ -43,12 +43,6 @@
 	// cancels
 	Msg, Con, Discon, Heartbeat func() `group:"cancels"`
 	WRPHandlerAdapter           func() `name:"wrp_handler_adapter_cancel"`
-=======
-	WS                      *websocket.Websocket
-	Egress                  websocket.Egress
-	WRPHandlerAdapterCancel event.CancelFunc
-	EventCancelList         []event.CancelFunc
->>>>>>> 19eba57e
 }
 
 func provideWS(in wsIn) (wsOut, error) {
