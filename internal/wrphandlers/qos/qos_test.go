// SPDX-FileCopyrightText: 2024 Comcast Cable Communications Management, LLC
// SPDX-License-Identifier: Apache-2.0

package qos_test

import (
	"context"
	"errors"
	"math"
	"sync/atomic"
	"testing"
	"time"

	"github.com/stretchr/testify/assert"
	"github.com/stretchr/testify/require"
	"github.com/xmidt-org/wrp-go/v3"
	"github.com/xmidt-org/xmidt-agent/internal/wrphandlers/qos"
	"github.com/xmidt-org/xmidt-agent/internal/wrpkit"
)

func TestHandler_HandleWrp(t *testing.T) {
	var (
		nextCallCount atomic.Int64
		msg           = wrp.Message{
			Type:             wrp.SimpleRequestResponseMessageType,
			Source:           "dns:tr1d1um.example.com/service/ignored",
			Destination:      "mac:00deadbeef00/config",
			Payload:          []byte("{\"command\":\"GET\",\"names\":[\"NoSuchParameter\"]}"),
			QualityOfService: wrp.QOSLowValue,
		}
	)

	tests := []struct {
		description string
		options     []qos.Option
		priority    qos.PriorityType
		// int64 required for nextCallCount atomic.Int64 comparison
		nextCallCount        int64
		next                 wrpkit.Handler
		shutdown             bool
		failDeliveryOnce     bool
		shouldHalt           bool
		expectedNewErr       error
		expectedHandleWRPErr error
	}{
		// success cases
		{
<<<<<<< HEAD
			description:   "enqueued and delivered message prioritizing newer messages",
			options:       []qos.Option{qos.MaxQueueBytes(int64(100)), qos.MaxMessageBytes(50), qos.Priority(qos.NewestType)},
			nextCallCount: 1,
=======
			description:   "enqueued and delivered message prioritizing newer messages with no message size restriction",
			maxQueueBytes: 100,
			priority:      qos.NewestType,
			nextCallCount: 1,
			next: wrpkit.HandlerFunc(func(wrp.Message) error {
				nextCallCount.Add(1)

				return nil
			}),
		},
		{
			description:     "enqueued and delivered message prioritizing newer messages",
			maxQueueBytes:   100,
			maxMessageBytes: 50,
			priority:        qos.NewestType,
			nextCallCount:   1,
>>>>>>> a5309a6e
			next: wrpkit.HandlerFunc(func(wrp.Message) error {
				nextCallCount.Add(1)

				return nil
			}),
		},
		{
			description:   "enqueued and delivered message prioritizing older messages",
			options:       []qos.Option{qos.MaxQueueBytes(int64(100)), qos.MaxMessageBytes(50), qos.Priority(qos.OldestType)},
			nextCallCount: 1,
			next: wrpkit.HandlerFunc(func(wrp.Message) error {
				nextCallCount.Add(1)

				return nil
			}),
		},
		{
			description:   "re-enqueue message that failed its delivery",
			options:       []qos.Option{qos.MaxQueueBytes(int64(100)), qos.MaxMessageBytes(50), qos.Priority(qos.NewestType)},
			nextCallCount: 2,
			next: wrpkit.HandlerFunc(func(wrp.Message) error {
				nextCallCount.Add(1)
				if nextCallCount.Load() < 2 {
					// message should be re-enqueue and re-delivered
					return errors.New("random error")
				}

				return nil
			}),
			failDeliveryOnce: true,
		},
		{
			description: "queue messages while message delivery is blocked",
			options:     []qos.Option{qos.MaxQueueBytes(int64(100)), qos.MaxMessageBytes(50), qos.Priority(qos.NewestType)},

			nextCallCount: 0,
			next: wrpkit.HandlerFunc(func(wrp.Message) error {
				// halt qos message delivery
				time.Sleep(1 * time.Second)

				return nil
			}),
			shouldHalt: true,
		},
		{
<<<<<<< HEAD
			description: "zero MaxQueueBytes option value",
			options:     []qos.Option{qos.MaxQueueBytes(int64(100)), qos.MaxMessageBytes(50), qos.Priority(qos.NewestType)},

			nextCallCount: 1,
			next: wrpkit.HandlerFunc(func(wrp.Message) error {
				nextCallCount.Add(1)

				return nil
			}),
		},
		{
			description:   "zero MaxMessageBytes option value",
			options:       []qos.Option{qos.MaxQueueBytes(int64(0)), qos.MaxMessageBytes(0), qos.Priority(qos.NewestType)},
			nextCallCount: 1,
			next: wrpkit.HandlerFunc(func(wrp.Message) error {
				nextCallCount.Add(1)

				return nil
			}),
		},
		{
			description:   "non-negative LowExpires option value",
			options:       []qos.Option{qos.LowExpires(0), qos.MaxQueueBytes(int64(100)), qos.MaxMessageBytes(50), qos.Priority(qos.NewestType)},
			nextCallCount: 1,
=======
			description:     "zero MaxQueueBytes option value",
			maxQueueBytes:   0,
			maxMessageBytes: qos.DefaultMaxMessageBytes,
			priority:        qos.NewestType,
			nextCallCount:   1,
>>>>>>> a5309a6e
			next: wrpkit.HandlerFunc(func(wrp.Message) error {
				nextCallCount.Add(1)

				return nil
			}),
		},
		{
			description:   "non-negative MediumExpires option value",
			options:       []qos.Option{qos.MediumExpires(0), qos.MaxQueueBytes(int64(100)), qos.MaxMessageBytes(50), qos.Priority(qos.NewestType)},
			nextCallCount: 1,
			next: wrpkit.HandlerFunc(func(wrp.Message) error {
				nextCallCount.Add(1)

				return nil
			}),
		},
		{
			description:   "non-negative HighExpires option value",
			options:       []qos.Option{qos.HighExpires(0), qos.MaxQueueBytes(int64(100)), qos.MaxMessageBytes(50), qos.Priority(qos.NewestType)},
			nextCallCount: 1,
			next: wrpkit.HandlerFunc(func(wrp.Message) error {
				nextCallCount.Add(1)

				return nil
			}),
		},
		{
			description:   "non-negative CriticalExpires option value",
			options:       []qos.Option{qos.CriticalExpires(0), qos.MaxQueueBytes(int64(100)), qos.MaxMessageBytes(50), qos.Priority(qos.NewestType)},
			nextCallCount: 1,
			next: wrpkit.HandlerFunc(func(wrp.Message) error {
				nextCallCount.Add(1)

				return nil
			}),
		},
		// failure cases
		{
			description:    "invalid inputs for qos.New",
			options:        []qos.Option{qos.MaxQueueBytes(int64(100)), qos.MaxMessageBytes(50), qos.Priority(qos.NewestType)},
			expectedNewErr: qos.ErrInvalidInput,
		},
		{
			description: "negative MaxQueueBytes option value",
			options:     []qos.Option{qos.MaxQueueBytes(int64(-1)), qos.MaxMessageBytes(50), qos.Priority(qos.NewestType)},
			next: wrpkit.HandlerFunc(func(wrp.Message) error {
				nextCallCount.Add(1)

				return nil
			}),
			expectedNewErr: qos.ErrMisconfiguredQOS,
		},
		{
			description: "negative MaxMessageBytes option value",
			options:     []qos.Option{qos.MaxQueueBytes(int64(100)), qos.MaxMessageBytes(-1), qos.Priority(qos.NewestType)},
			next: wrpkit.HandlerFunc(func(wrp.Message) error {
				nextCallCount.Add(1)

				return nil
			}),
			expectedNewErr: qos.ErrMisconfiguredQOS,
		},
		{
			description: "negative invalid priority type option value",
			options:     []qos.Option{qos.MaxQueueBytes(int64(100)), qos.MaxMessageBytes(50), qos.Priority(-1)},
			next: wrpkit.HandlerFunc(func(wrp.Message) error {
				nextCallCount.Add(1)

				return nil
			}),
			expectedNewErr: qos.ErrMisconfiguredQOS,
		},
		{
			description: "positive invalid priority type option value",
			options:     []qos.Option{qos.MaxQueueBytes(int64(100)), qos.MaxMessageBytes(50), qos.Priority(math.MaxInt64)},
			next: wrpkit.HandlerFunc(func(wrp.Message) error {
				nextCallCount.Add(1)

				return nil
			}),
			expectedNewErr: qos.ErrMisconfiguredQOS,
		},
		{
			description: "unknown priority type option value",
			options:     []qos.Option{qos.MaxQueueBytes(int64(100)), qos.MaxMessageBytes(50), qos.Priority(qos.UnknownType)},
			next: wrpkit.HandlerFunc(func(wrp.Message) error {
				nextCallCount.Add(1)

				return nil
			}),
			expectedNewErr: qos.ErrMisconfiguredQOS,
		},
		{
			description:   "qos has stopped",
			options:       []qos.Option{qos.MaxQueueBytes(int64(100)), qos.MaxMessageBytes(50), qos.Priority(qos.NewestType)},
			nextCallCount: 0,
			next: wrpkit.HandlerFunc(func(wrp.Message) error {
				nextCallCount.Add(1)

				return nil
			}),
			shutdown:             true,
			expectedHandleWRPErr: qos.ErrQOSHasShutdown,
		},
		{
			description:   "negative LowExpires option value",
			options:       []qos.Option{qos.LowExpires(-1), qos.MaxQueueBytes(int64(100)), qos.MaxMessageBytes(50), qos.Priority(qos.NewestType)},
			nextCallCount: 0,
			next: wrpkit.HandlerFunc(func(wrp.Message) error {
				nextCallCount.Add(1)

				return nil
			}),
			expectedNewErr: qos.ErrMisconfiguredQOS,
		},
		{
			description:   "negative MediumExpires option value",
			options:       []qos.Option{qos.MediumExpires(-1), qos.MaxQueueBytes(int64(100)), qos.MaxMessageBytes(50), qos.Priority(qos.NewestType)},
			nextCallCount: 0,
			next: wrpkit.HandlerFunc(func(wrp.Message) error {
				nextCallCount.Add(1)

				return nil
			}),
			expectedNewErr: qos.ErrMisconfiguredQOS,
		},
		{
			description:   "negative HighExpires option value",
			options:       []qos.Option{qos.HighExpires(-1), qos.MaxQueueBytes(int64(100)), qos.MaxMessageBytes(50), qos.Priority(qos.NewestType)},
			nextCallCount: 0,
			next: wrpkit.HandlerFunc(func(wrp.Message) error {
				nextCallCount.Add(1)

				return nil
			}),
			expectedNewErr: qos.ErrMisconfiguredQOS,
		},
		{
			description:   "negative CriticalExpires option value",
			options:       []qos.Option{qos.CriticalExpires(-1), qos.MaxQueueBytes(int64(100)), qos.MaxMessageBytes(50), qos.Priority(qos.NewestType)},
			nextCallCount: 0,
			next: wrpkit.HandlerFunc(func(wrp.Message) error {
				nextCallCount.Add(1)

				return nil
			}),
			expectedNewErr: qos.ErrMisconfiguredQOS,
		},
	}
	for _, tc := range tests {
		t.Run(tc.description, func(t *testing.T) {
			assert := assert.New(t)
			require := require.New(t)

			h, err := qos.New(tc.next, tc.options...)
			if tc.expectedNewErr != nil {
				assert.ErrorIs(err, tc.expectedNewErr)
				assert.Nil(h)

				return
			} else {
				require.NoError(err)
				require.NotNil(h)
			}

			h.Start()
			// Allow multiple calls to Start.
			h.Start()

			if tc.shutdown {
				h.Stop()
				// Allow multiple calls to Stop.
				h.Stop()

				// allow qos ingestion to stop beforing sending a message
				time.Sleep(10 * time.Millisecond)
			} else {
				defer h.Stop()
			}

			err = h.HandleWrp(msg)
			if tc.expectedHandleWRPErr != nil {
				assert.ErrorIs(err, tc.expectedHandleWRPErr)
			} else {
				assert.Nil(err)
			}

			ctx, cancel := context.WithTimeout(context.Background(), 100*time.Millisecond)
			defer cancel()

			for {
				if nextCallCount.Load() > 0 || tc.shutdown {
					break
				}

				if ctx.Err() != nil {
					if tc.shouldHalt {
						// send another msg to verify message delivery is blocked
						// but qos is still enqueueing messages
						assert.Nil(h.HandleWrp(msg))
						break
					}
					assert.Fail("timed out waiting for messages")
					return
				}

				time.Sleep(10 * time.Millisecond)
			}

			// Sleep required by the test "re-enqueue message that failed its delivery"
			// in order to wait for any re-enqueue messages to be re-delivered
			time.Sleep(100 * time.Millisecond)
			assert.Equal(tc.nextCallCount, nextCallCount.Load())
			nextCallCount.Swap(0)
		})
	}
}<|MERGE_RESOLUTION|>--- conflicted
+++ resolved
@@ -33,7 +33,6 @@
 	tests := []struct {
 		description string
 		options     []qos.Option
-		priority    qos.PriorityType
 		// int64 required for nextCallCount atomic.Int64 comparison
 		nextCallCount        int64
 		next                 wrpkit.Handler
@@ -45,28 +44,19 @@
 	}{
 		// success cases
 		{
-<<<<<<< HEAD
 			description:   "enqueued and delivered message prioritizing newer messages",
 			options:       []qos.Option{qos.MaxQueueBytes(int64(100)), qos.MaxMessageBytes(50), qos.Priority(qos.NewestType)},
 			nextCallCount: 1,
-=======
+			next: wrpkit.HandlerFunc(func(wrp.Message) error {
+				nextCallCount.Add(1)
+
+				return nil
+			}),
+		},
+		{
 			description:   "enqueued and delivered message prioritizing newer messages with no message size restriction",
-			maxQueueBytes: 100,
-			priority:      qos.NewestType,
-			nextCallCount: 1,
-			next: wrpkit.HandlerFunc(func(wrp.Message) error {
-				nextCallCount.Add(1)
-
-				return nil
-			}),
-		},
-		{
-			description:     "enqueued and delivered message prioritizing newer messages",
-			maxQueueBytes:   100,
-			maxMessageBytes: 50,
-			priority:        qos.NewestType,
-			nextCallCount:   1,
->>>>>>> a5309a6e
+			options:       []qos.Option{qos.MaxQueueBytes(int64(100)), qos.Priority(qos.NewestType)},
+			nextCallCount: 1,
 			next: wrpkit.HandlerFunc(func(wrp.Message) error {
 				nextCallCount.Add(1)
 
@@ -112,10 +102,8 @@
 			shouldHalt: true,
 		},
 		{
-<<<<<<< HEAD
-			description: "zero MaxQueueBytes option value",
-			options:     []qos.Option{qos.MaxQueueBytes(int64(100)), qos.MaxMessageBytes(50), qos.Priority(qos.NewestType)},
-
+			description:   "zero MaxQueueBytes option value",
+			options:       []qos.Option{qos.MaxQueueBytes(int64(100)), qos.MaxMessageBytes(50), qos.Priority(qos.NewestType)},
 			nextCallCount: 1,
 			next: wrpkit.HandlerFunc(func(wrp.Message) error {
 				nextCallCount.Add(1)
@@ -137,13 +125,6 @@
 			description:   "non-negative LowExpires option value",
 			options:       []qos.Option{qos.LowExpires(0), qos.MaxQueueBytes(int64(100)), qos.MaxMessageBytes(50), qos.Priority(qos.NewestType)},
 			nextCallCount: 1,
-=======
-			description:     "zero MaxQueueBytes option value",
-			maxQueueBytes:   0,
-			maxMessageBytes: qos.DefaultMaxMessageBytes,
-			priority:        qos.NewestType,
-			nextCallCount:   1,
->>>>>>> a5309a6e
 			next: wrpkit.HandlerFunc(func(wrp.Message) error {
 				nextCallCount.Add(1)
 
