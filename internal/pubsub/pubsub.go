--- conflicted
+++ resolved
@@ -52,14 +52,8 @@
 // publishing, messages will be sent to the appropriate listeners based on the
 // service in the message and the device id of the PubSub instance.
 func New(self wrp.DeviceID, opts ...Option) (*PubSub, error) {
-<<<<<<< HEAD
-	fmt.Println("Creating PubSub Handler")
-	if self == "" {
-		return nil, fmt.Errorf("%w: self may not be empty", ErrInvalidInput)
-=======
 	if self.Prefix() == "" || self.ID() == "" {
 		return nil, fmt.Errorf("%w: self is invalid", ErrInvalidInput)
->>>>>>> 0af2b7ff
 	}
 
 	fmt.Println("REMOVE " + self)
@@ -161,18 +155,12 @@
 	// to the service route.
 	routes := []string{egressRoute()}
 	switch {
-<<<<<<< HEAD
-	case dest.ID == ps.self:
-		fmt.Println("REMOVE dest is self " + dest.ID)
-=======
 	case dest.ID == ps.self || dest.Scheme == wrp.SchemeSelf:
->>>>>>> 0af2b7ff
 		routes = []string{
 			serviceRoute(dest.Service),
 			serviceRoute("*"),
 		}
 	case dest.Scheme == wrp.SchemeEvent:
-		fmt.Println("REMOVE dest is egress " + dest.Scheme)
 		routes = []string{
 			eventRoute(dest.Authority),
 			eventRoute("*"),
